use super::{
    build_span_with_respan_ops, build_trace_from_block, build_trace_from_ops_with_inputs,
    rand_array, AdviceInputs, ExecutionTrace, Felt, FieldElement, Operation, Trace,
    AUX_TRACE_RAND_ELEMENTS, CHIPLETS_AUX_TRACE_OFFSET, NUM_RAND_ROWS, ONE, ZERO,
};
use crate::StackInputs;
use core::ops::Range;
use vm_core::{
    chiplets::{
        hasher::{
            apply_permutation, init_state_from_words, HasherState, Selectors, CAPACITY_DOMAIN_IDX,
            CAPACITY_LEN, DIGEST_RANGE, HASH_CYCLE_LEN, LINEAR_HASH, LINEAR_HASH_LABEL, MP_VERIFY,
            MP_VERIFY_LABEL, MR_UPDATE_NEW, MR_UPDATE_NEW_LABEL, MR_UPDATE_OLD,
            MR_UPDATE_OLD_LABEL, RETURN_HASH, RETURN_HASH_LABEL, RETURN_STATE, RETURN_STATE_LABEL,
            STATE_WIDTH,
        },
        HASHER_NODE_INDEX_COL_IDX, HASHER_ROW_COL_IDX, HASHER_STATE_COL_RANGE, HASHER_TRACE_OFFSET,
    },
    code_blocks::CodeBlock,
<<<<<<< HEAD
    decoder::DECODER_OP_BITS_RANGE,
=======
    decoder::{NUM_OP_BITS, OP_BITS_OFFSET},
>>>>>>> 16f757cf
    utils::range,
    AdviceSet, StarkField, Word, DECODER_TRACE_OFFSET,
};

// CONSTANTS
// ================================================================================================

const DECODER_HASHER_STATE_RANGE: Range<usize> = range(
    DECODER_TRACE_OFFSET + vm_core::decoder::HASHER_STATE_OFFSET,
    vm_core::decoder::NUM_HASHER_COLUMNS,
);

/// Location of operation bits columns relative to the main trace.
pub const DECODER_OP_BITS_RANGE: Range<usize> =
    range(DECODER_TRACE_OFFSET + OP_BITS_OFFSET, NUM_OP_BITS);

// TESTS
// ================================================================================================

/// Tests the generation of the `b_chip` bus column when the hasher only performs a single `SPAN`
/// with one operation batch.
#[test]
#[allow(clippy::needless_range_loop)]
pub fn b_chip_span() {
    let program = CodeBlock::new_span(vec![Operation::Add, Operation::Mul]);
    let mut trace = build_trace_from_block(&program, &[]);

    let alphas = rand_array::<Felt, AUX_TRACE_RAND_ELEMENTS>();
    let aux_columns = trace.build_aux_segment(&[], &alphas).unwrap();
    let b_chip = aux_columns.get_column(CHIPLETS_AUX_TRACE_OFFSET);

    assert_eq!(trace.length(), b_chip.len());
    assert_eq!(ONE, b_chip[0]);

    // at the first cycle the following are added for inclusion in the next row:
    // - the initialization of the span hash is requested by the decoder
    // - the initialization of the span hash is provided by the hasher

    // initialize the request state.
    let mut state = [ZERO; STATE_WIDTH];
    fill_state_from_decoder_with_domain(&trace, &mut state, 0);
    // request the initialization of the span hash
    let request_init =
        build_expected(&alphas, LINEAR_HASH_LABEL, state, [ZERO; STATE_WIDTH], ONE, ZERO);
    let mut expected = request_init.inv();

    // provide the initialization of the span hash
    expected *= build_expected_from_trace(&trace, &alphas, 0);
    assert_eq!(expected, b_chip[1]);

    // Nothing changes when there is no communication with the hash chiplet.
    for row in 2..4 {
        assert_eq!(expected, b_chip[row]);
    }

    // At cycle 3 the decoder requests the result of the span hash.
    apply_permutation(&mut state);
    let request_result = build_expected(
        &alphas,
        RETURN_HASH_LABEL,
        state,
        [ZERO; STATE_WIDTH],
        Felt::new(HASH_CYCLE_LEN as u64),
        ZERO,
    );
    expected *= request_result.inv();
    assert_eq!(expected, b_chip[4]);

    // Nothing changes when there is no communication with the hash chiplet.
    for row in 5..HASH_CYCLE_LEN {
        assert_eq!(expected, b_chip[row]);
    }

    // At the end of the hash cycle, the result of the span hash is provided by the hasher
    expected *= build_expected_from_trace(&trace, &alphas, HASH_CYCLE_LEN - 1);
    assert_eq!(expected, b_chip[HASH_CYCLE_LEN]);

    // The value in b_chip should be ONE now and for the rest of the trace.
    for row in HASH_CYCLE_LEN..trace.length() - NUM_RAND_ROWS {
        assert_eq!(ONE, b_chip[row]);
    }
}

/// Tests the generation of the `b_chip` bus column when the hasher only performs a `SPAN` but it
/// includes multiple batches.
#[test]
#[allow(clippy::needless_range_loop)]
pub fn b_chip_span_with_respan() {
    let (ops, _) = build_span_with_respan_ops();
    let program = CodeBlock::new_span(ops);
    let mut trace = build_trace_from_block(&program, &[]);

    let alphas = rand_array::<Felt, AUX_TRACE_RAND_ELEMENTS>();
    let aux_columns = trace.build_aux_segment(&[], &alphas).unwrap();
    let b_chip = aux_columns.get_column(CHIPLETS_AUX_TRACE_OFFSET);

    assert_eq!(trace.length(), b_chip.len());
    assert_eq!(ONE, b_chip[0]);

    // at cycle 0 the following are added for inclusion in the next row:
    // - the initialization of the span hash is requested by the decoder
    // - the initialization of the span hash is provided by the hasher

    // initialize the request state.
    let mut state = [ZERO; STATE_WIDTH];
    fill_state_from_decoder_with_domain(&trace, &mut state, 0);
    // request the initialization of the span hash
    let request_init =
        build_expected(&alphas, LINEAR_HASH_LABEL, state, [ZERO; STATE_WIDTH], ONE, ZERO);
    let mut expected = request_init.inv();

    // provide the initialization of the span hash
    expected *= build_expected_from_trace(&trace, &alphas, 0);
    assert_eq!(expected, b_chip[1]);

    // Nothing changes when there is no communication with the hash chiplet.
    for row in 2..8 {
        assert_eq!(expected, b_chip[row]);
    }

    // At the end of the first hash cycle at cycle 7, the absorption of the next operation batch is
    // provided by the hasher.
    expected *= build_expected_from_trace(&trace, &alphas, 7);
    assert_eq!(expected, b_chip[8]);

    // Nothing changes when there is no communication with the hash chiplet.
    assert_eq!(expected, b_chip[9]);

    // At cycle 9, after the first operation batch, the decoder initiates a respan and requests the
    // absorption of the next operation batch.
    apply_permutation(&mut state);
    let prev_state = state;
    // get the state with the next absorbed batch.
    fill_state_from_decoder(&trace, &mut state, 9);

    let request_respan =
        build_expected(&alphas, LINEAR_HASH_LABEL, prev_state, state, Felt::new(8), ZERO);
    expected *= request_respan.inv();
    assert_eq!(expected, b_chip[10]);

    // Nothing changes when there is no communication with the hash chiplet.
    for row in 11..16 {
        assert_eq!(expected, b_chip[row]);
    }

    // At cycle 15 at the end of the second hash cycle, the result of the span hash is provided by
    // the hasher
    expected *= build_expected_from_trace(&trace, &alphas, 15);
    assert_eq!(expected, b_chip[16]);

    // Nothing changes when there is no communication with the hash chiplet.
    for row in 17..22 {
        assert_eq!(expected, b_chip[row]);
    }

    // At cycle 21, after the second operation batch, the decoder ends the SPAN block and requests
    // its hash.
    apply_permutation(&mut state);
    let request_result =
        build_expected(&alphas, RETURN_HASH_LABEL, state, [ZERO; STATE_WIDTH], Felt::new(16), ZERO);
    expected *= request_result.inv();
    assert_eq!(expected, b_chip[22]);

    // The value in b_chip should be ONE now and for the rest of the trace.
    for row in 22..trace.length() - NUM_RAND_ROWS {
        assert_eq!(ONE, b_chip[row]);
    }
}

/// Tests the generation of the `b_chip` bus column when the hasher performs a merge of two code
/// blocks requested by the decoder. (This also requires a `SPAN` block.)
#[test]
#[allow(clippy::needless_range_loop)]
pub fn b_chip_merge() {
    let t_branch = CodeBlock::new_span(vec![Operation::Add]);
    let f_branch = CodeBlock::new_span(vec![Operation::Mul]);
    let program = CodeBlock::new_split(t_branch, f_branch);
    let mut trace = build_trace_from_block(&program, &[]);

    let alphas = rand_array::<Felt, AUX_TRACE_RAND_ELEMENTS>();
    let aux_columns = trace.build_aux_segment(&[], &alphas).unwrap();
    let b_chip = aux_columns.get_column(CHIPLETS_AUX_TRACE_OFFSET);

    assert_eq!(trace.length(), b_chip.len());
    assert_eq!(ONE, b_chip[0]);

    // at cycle 0 the following are added for inclusion in the next row:
    // - the initialization of the merge of the split's child hashes is requested by the decoder
    // - the initialization of the code block merge is provided by the hasher

    // initialize the request state.
    let mut split_state = [ZERO; STATE_WIDTH];
    fill_state_from_decoder_with_domain(&trace, &mut split_state, 0);
    // request the initialization of the span hash
    let split_init =
        build_expected(&alphas, LINEAR_HASH_LABEL, split_state, [ZERO; STATE_WIDTH], ONE, ZERO);
    let mut expected = split_init.inv();

    // provide the initialization of the span hash
    expected *= build_expected_from_trace(&trace, &alphas, 0);
    assert_eq!(expected, b_chip[1]);

    // at cycle 1 the initialization of the span block hash for the false branch is requested by the
    // decoder
    let mut f_branch_state = [ZERO; STATE_WIDTH];
    fill_state_from_decoder_with_domain(&trace, &mut f_branch_state, 1);
    // request the initialization of the false branch hash
    let f_branch_init = build_expected(
        &alphas,
        LINEAR_HASH_LABEL,
        f_branch_state,
        [ZERO; STATE_WIDTH],
        Felt::new(9),
        ZERO,
    );
    expected *= f_branch_init.inv();
    assert_eq!(expected, b_chip[2]);

    // Nothing changes when there is no communication with the hash chiplet.
    assert_eq!(expected, b_chip[3]);

    // at cycle 3 the result hash of the span block for the false branch is requested by the decoder
    apply_permutation(&mut f_branch_state);
    let f_branch_result = build_expected(
        &alphas,
        RETURN_HASH_LABEL,
        f_branch_state,
        [ZERO; STATE_WIDTH],
        Felt::new(16),
        ZERO,
    );
    expected *= f_branch_result.inv();
    assert_eq!(expected, b_chip[4]);

    // at cycle 4 the result of the split code block's hash is requested by the decoder
    apply_permutation(&mut split_state);
    let split_result = build_expected(
        &alphas,
        RETURN_HASH_LABEL,
        split_state,
        [ZERO; STATE_WIDTH],
        Felt::new(8),
        ZERO,
    );
    expected *= split_result.inv();
    assert_eq!(expected, b_chip[5]);

    // Nothing changes when there is no communication with the hash chiplet.
    for row in 6..8 {
        assert_eq!(expected, b_chip[row]);
    }

    // at cycle 7 the result of the merge is provided by the hasher
    expected *= build_expected_from_trace(&trace, &alphas, 7);
    assert_eq!(expected, b_chip[8]);

    // at cycle 8 the initialization of the hash of the span block for the false branch is provided
    // by the hasher
    expected *= build_expected_from_trace(&trace, &alphas, 8);
    assert_eq!(expected, b_chip[9]);

    // Nothing changes when there is no communication with the hash chiplet.
    for row in 9..16 {
        assert_eq!(expected, b_chip[row]);
    }

    // at cycle 15 the result of the span block for the false branch is provided by the hasher
    expected *= build_expected_from_trace(&trace, &alphas, 15);
    assert_eq!(expected, b_chip[16]);

    // The value in b_chip should be ONE now and for the rest of the trace.
    for row in 16..trace.length() - NUM_RAND_ROWS {
        assert_eq!(ONE, b_chip[row]);
    }
}

/// Tests the generation of the `b_chip` bus column when the hasher performs a permutation
/// requested by the `HPerm` user operation.
#[test]
#[allow(clippy::needless_range_loop)]
pub fn b_chip_permutation() {
    let program = CodeBlock::new_span(vec![Operation::HPerm]);
    let stack = vec![8, 0, 0, 0, 1, 2, 3, 4, 5, 6, 7, 8];
    let mut trace = build_trace_from_block(&program, &stack);

    let mut hperm_state: [Felt; STATE_WIDTH] = stack
        .iter()
        .map(|v| Felt::new(*v))
        .collect::<Vec<_>>()
        .try_into()
        .expect("failed to convert vector to array");
    let alphas = rand_array::<Felt, AUX_TRACE_RAND_ELEMENTS>();
    let aux_columns = trace.build_aux_segment(&[], &alphas).unwrap();
    let b_chip = aux_columns.get_column(CHIPLETS_AUX_TRACE_OFFSET);

    assert_eq!(trace.length(), b_chip.len());
    assert_eq!(ONE, b_chip[0]);

    // at cycle 0 the following are added for inclusion in the next row:
    // - the initialization of the span hash is requested by the decoder
    // - the initialization of the span hash is provided by the hasher

    // initialize the request state.
    let mut span_state = [ZERO; STATE_WIDTH];
    fill_state_from_decoder_with_domain(&trace, &mut span_state, 0);
    // request the initialization of the span hash
    let span_init =
        build_expected(&alphas, LINEAR_HASH_LABEL, span_state, [ZERO; STATE_WIDTH], ONE, ZERO);
    let mut expected = span_init.inv();
    // provide the initialization of the span hash
    expected *= build_expected_from_trace(&trace, &alphas, 0);
    assert_eq!(expected, b_chip[1]);

    // at cycle 1 hperm is executed and the initialization and result of the hash are both
    // requested by the stack.
    let hperm_init = build_expected(
        &alphas,
        LINEAR_HASH_LABEL,
        hperm_state,
        [ZERO; STATE_WIDTH],
        Felt::new(9),
        ZERO,
    );
    // request the hperm initialization.
    expected *= hperm_init.inv();
    apply_permutation(&mut hperm_state);
    let hperm_result = build_expected(
        &alphas,
        RETURN_STATE_LABEL,
        hperm_state,
        [ZERO; STATE_WIDTH],
        Felt::new(16),
        ZERO,
    );
    // request the hperm result.
    expected *= hperm_result.inv();
    assert_eq!(expected, b_chip[2]);

    // at cycle 2 the result of the span hash is requested by the decoder
    apply_permutation(&mut span_state);
    let span_result = build_expected(
        &alphas,
        RETURN_HASH_LABEL,
        span_state,
        [ZERO; STATE_WIDTH],
        Felt::new(8),
        ZERO,
    );
    expected *= span_result.inv();
    assert_eq!(expected, b_chip[3]);

    // Nothing changes when there is no communication with the hash chiplet.
    for row in 4..8 {
        assert_eq!(expected, b_chip[row]);
    }

    // at cycle 7 the result of the span hash is provided by the hasher
    expected *= build_expected_from_trace(&trace, &alphas, 7);
    assert_eq!(expected, b_chip[8]);

    // at cycle 8 the initialization of the hperm hash is provided by the hasher
    expected *= build_expected_from_trace(&trace, &alphas, 8);
    assert_eq!(expected, b_chip[9]);

    // Nothing changes when there is no communication with the hash chiplet.
    for row in 10..16 {
        assert_eq!(expected, b_chip[row]);
    }

    // at cycle 15 the result of the hperm hash is provided by the hasher
    expected *= build_expected_from_trace(&trace, &alphas, 15);
    assert_eq!(expected, b_chip[16]);

    // The value in b_chip should be ONE now and for the rest of the trace.
    for row in 16..trace.length() - NUM_RAND_ROWS {
        assert_eq!(ONE, b_chip[row]);
    }
}

/// Tests the generation of the `b_chip` bus column when the hasher performs a Merkle path
/// verification requested by the `MpVerify` user operation.
#[test]
#[allow(clippy::needless_range_loop)]
fn b_chip_mpverify() {
    let index = 5usize;
    let leaves = init_leaves(&[1, 2, 3, 4, 5, 6, 7, 8]);
    let tree = AdviceSet::new_merkle_tree(leaves.to_vec()).unwrap();

    let stack_inputs = [
        tree.root()[0].as_int(),
        tree.root()[1].as_int(),
        tree.root()[2].as_int(),
        tree.root()[3].as_int(),
        index as u64,
        tree.depth() as u64,
        leaves[index][0].as_int(),
        leaves[index][1].as_int(),
        leaves[index][2].as_int(),
        leaves[index][3].as_int(),
    ];
    let stack_inputs = StackInputs::try_from_values(stack_inputs).unwrap();
    let advice_inputs = AdviceInputs::default().with_merkle_sets(vec![tree.clone()]).unwrap();

    let mut trace =
        build_trace_from_ops_with_inputs(vec![Operation::MpVerify], stack_inputs, advice_inputs);
    let alphas = rand_array::<Felt, AUX_TRACE_RAND_ELEMENTS>();
    let aux_columns = trace.build_aux_segment(&[], &alphas).unwrap();
    let b_chip = aux_columns.get_column(CHIPLETS_AUX_TRACE_OFFSET);

    assert_eq!(trace.length(), b_chip.len());
    assert_eq!(ONE, b_chip[0]);

    // at cycle 0 the following are added for inclusion in the next row:
    // - the initialization of the span hash is requested by the decoder
    // - the initialization of the span hash is provided by the hasher

    // initialize the request state.
    let mut span_state = [ZERO; STATE_WIDTH];
    fill_state_from_decoder_with_domain(&trace, &mut span_state, 0);
    // request the initialization of the span hash
    let span_init =
        build_expected(&alphas, LINEAR_HASH_LABEL, span_state, [ZERO; STATE_WIDTH], ONE, ZERO);
    let mut expected = span_init.inv();
    // provide the initialization of the span hash
    expected *= build_expected_from_trace(&trace, &alphas, 0);
    assert_eq!(expected, b_chip[1]);

    // at cycle 1 a merkle path verification is executed and the initialization and result of the
    // hash are both requested by the stack.
    let path = tree
        .get_path(tree.depth(), index as u64)
        .expect("failed to get Merkle tree path");
    let mp_state = init_state_from_words(
        &[path[0][0], path[0][1], path[0][2], path[0][3]],
        &[leaves[index][0], leaves[index][1], leaves[index][2], leaves[index][3]],
    );
    let mp_init = build_expected(
        &alphas,
        MP_VERIFY_LABEL,
        mp_state,
        [ZERO; STATE_WIDTH],
        Felt::new(9),
        Felt::new(index as u64),
    );
    // request the initialization of the Merkle path verification
    expected *= mp_init.inv();

    let mp_verify_complete = HASH_CYCLE_LEN + (tree.depth() as usize) * HASH_CYCLE_LEN;
    let mp_result = build_expected(
        &alphas,
        RETURN_HASH_LABEL,
        // for the return hash, only the state digest matters, and it should match the root
        [
            ZERO,
            ZERO,
            ZERO,
            ZERO,
            tree.root()[0],
            tree.root()[1],
            tree.root()[2],
            tree.root()[3],
            ZERO,
            ZERO,
            ZERO,
            ZERO,
        ],
        [ZERO; STATE_WIDTH],
        Felt::new(mp_verify_complete as u64),
        Felt::new(index as u64 >> tree.depth()),
    );
    // request the result of the Merkle path verification
    expected *= mp_result.inv();
    assert_eq!(expected, b_chip[2]);

    // at cycle 2 the result of the span hash is requested by the decoder
    apply_permutation(&mut span_state);
    let span_result = build_expected(
        &alphas,
        RETURN_HASH_LABEL,
        span_state,
        [ZERO; STATE_WIDTH],
        Felt::new(8),
        ZERO,
    );
    expected *= span_result.inv();
    assert_eq!(expected, b_chip[3]);

    // Nothing changes when there is no communication with the hash chiplet.
    for row in 3..8 {
        assert_eq!(expected, b_chip[row]);
    }

    // at cycle 7 the result of the span hash is provided by the hasher
    expected *= build_expected_from_trace(&trace, &alphas, 7);
    assert_eq!(expected, b_chip[8]);

    // at cycle 8 the initialization of the merkle path is provided by the hasher
    expected *= build_expected_from_trace(&trace, &alphas, 8);
    assert_eq!(expected, b_chip[9]);

    // Nothing changes when there is no communication with the hash chiplet.
    for row in 10..(mp_verify_complete) {
        assert_eq!(expected, b_chip[row]);
    }

    // when the merkle path verification has been completed the hasher provides the result
    expected *= build_expected_from_trace(&trace, &alphas, mp_verify_complete - 1);
    assert_eq!(expected, b_chip[mp_verify_complete]);

    // The value in b_chip should be ONE now and for the rest of the trace.
    for row in mp_verify_complete..trace.length() - NUM_RAND_ROWS {
        assert_eq!(ONE, b_chip[row]);
    }
}

// TEST HELPERS
// ================================================================================================

/// Reduces the provided hasher row information to an expected value.
fn build_expected(
    alphas: &[Felt],
    label: u8,
    state: HasherState,
    next_state: HasherState,
    addr: Felt,
    index: Felt,
) -> Felt {
    let first_cycle_row = addr_to_cycle_row(addr) == 0;
    let transition_label = if first_cycle_row { label + 16_u8 } else { label + 32_u8 };
    let header =
        alphas[0] + alphas[1] * Felt::from(transition_label) + alphas[2] * addr + alphas[3] * index;
    let mut value = header;

    if (first_cycle_row && label == LINEAR_HASH_LABEL) || label == RETURN_STATE_LABEL {
        // include the entire state (words a, b, c)
        value += build_value(&alphas[4..16], &state);
    } else if label == LINEAR_HASH_LABEL {
        // include the delta between the next and current rate elements (words b and c)
        value += build_value(&alphas[8..16], &next_state[CAPACITY_LEN..]);
        value -= build_value(&alphas[8..16], &state[CAPACITY_LEN..]);
    } else if label == RETURN_HASH_LABEL {
        // include the digest (word b)
        value += build_value(&alphas[8..12], &state[DIGEST_RANGE]);
    } else {
        assert!(
            label == MP_VERIFY_LABEL
                || label == MR_UPDATE_NEW_LABEL
                || label == MR_UPDATE_OLD_LABEL
        );
        let bit = (index.as_int() >> 1) & 1;
        let left_word = build_value(&alphas[8..12], &state[DIGEST_RANGE]);
        let right_word = build_value(&alphas[8..12], &state[DIGEST_RANGE.end..]);

        value += Felt::new(1 - bit) * left_word + Felt::new(bit) * right_word;
    }

    value
}

/// Reduces the specified row in the execution trace to an expected value representing a hash
/// operation lookup.
fn build_expected_from_trace(trace: &ExecutionTrace, alphas: &[Felt], row: usize) -> Felt {
    let s0 = trace.main_trace.get_column(HASHER_TRACE_OFFSET)[row];
    let s1 = trace.main_trace.get_column(HASHER_TRACE_OFFSET + 1)[row];
    let s2 = trace.main_trace.get_column(HASHER_TRACE_OFFSET + 2)[row];
    let selectors: Selectors = [s0, s1, s2];

    let label = get_label_from_selectors(selectors)
        .expect("unrecognized hasher operation label in hasher trace");

    let addr = trace.main_trace.get_column(HASHER_ROW_COL_IDX)[row];
    let index = trace.main_trace.get_column(HASHER_NODE_INDEX_COL_IDX)[row];

    let cycle_row = addr_to_cycle_row(addr);

    let mut state = [ZERO; STATE_WIDTH];
    let mut next_state = [ZERO; STATE_WIDTH];
    for (i, col_idx) in HASHER_STATE_COL_RANGE.enumerate() {
        state[i] = trace.main_trace.get_column(col_idx)[row];
        if cycle_row == 7 && label == LINEAR_HASH_LABEL {
            // fill the next state with the elements being absorbed.
            next_state[i] = trace.main_trace.get_column(col_idx)[row + 1];
        }
    }

    build_expected(alphas, label, state, next_state, addr, index)
}

/// Builds a value from alphas and elements of matching lengths. This can be used to build the
/// value for a single word or for the entire state.
fn build_value(alphas: &[Felt], elements: &[Felt]) -> Felt {
    let mut value = ZERO;
    for (&alpha, &element) in alphas.iter().zip(elements.iter()) {
        value += alpha * element;
    }
    value
}

/// Returns the hash operation label for the specified selectors.
fn get_label_from_selectors(selectors: Selectors) -> Option<u8> {
    if selectors == LINEAR_HASH {
        Some(LINEAR_HASH_LABEL)
    } else if selectors == MP_VERIFY {
        Some(MP_VERIFY_LABEL)
    } else if selectors == MR_UPDATE_OLD {
        Some(MR_UPDATE_OLD_LABEL)
    } else if selectors == MR_UPDATE_NEW {
        Some(MR_UPDATE_NEW_LABEL)
    } else if selectors == RETURN_HASH {
        Some(RETURN_HASH_LABEL)
    } else if selectors == RETURN_STATE {
        Some(RETURN_STATE_LABEL)
    } else {
        None
    }
}

/// Populates the provided HasherState with the state stored in the decoder's execution trace at the
/// specified row.
fn fill_state_from_decoder_with_domain(
    trace: &ExecutionTrace,
    state: &mut HasherState,
    row: usize,
) {
    let domain = extract_control_block_domain_from_trace(trace, row);
    state[CAPACITY_DOMAIN_IDX] = domain;

    fill_state_from_decoder(trace, state, row);
}

/// Populates the provided HasherState with the state stored in the decoder's execution trace at the
/// specified row.
fn fill_state_from_decoder(trace: &ExecutionTrace, state: &mut HasherState, row: usize) {
    for (i, col_idx) in DECODER_HASHER_STATE_RANGE.enumerate() {
        state[CAPACITY_LEN + i] = trace.main_trace.get_column(col_idx)[row];
    }
}

/// Extract the control block domain from the execution trace.  This is achieved
/// by calculating the op code as [bit_0 * 2**0 + bit_1 * 2**1 + ... + bit_6 * 2**6]
fn extract_control_block_domain_from_trace(trace: &ExecutionTrace, row: usize) -> Felt {
    // calculate the op code
    let opcode_value = DECODER_OP_BITS_RANGE.rev().fold(0u8, |result, bit_index| {
        let op_bit = trace.main_trace.get_column(bit_index)[row].as_int() as u8;
        (result << 1) ^ op_bit
    });

    // opcode values that represent control block initialization (excluding span)
    let control_block_initializers = [
        Operation::Call.op_code(),
        Operation::Join.op_code(),
        Operation::Loop.op_code(),
        Operation::Split.op_code(),
        Operation::SysCall.op_code(),
    ];

    if control_block_initializers.contains(&opcode_value) {
        Felt::from(opcode_value)
    } else {
        Felt::ZERO
    }
}

/// Returns the row of the hash cycle which corresponds to the provided Hasher address.
fn addr_to_cycle_row(addr: Felt) -> usize {
    let cycle = (addr.as_int() - 1) as usize;
    let cycle_row = cycle % HASH_CYCLE_LEN;
    debug_assert!(
        cycle_row == 0 || cycle_row == HASH_CYCLE_LEN - 1,
        "invalid address for hasher lookup"
    );

    cycle_row
}

/// Initializes Merkle tree leaves with the specified values.
fn init_leaves(values: &[u64]) -> Vec<Word> {
    values.iter().map(|&v| init_leaf(v)).collect()
}

/// Initializes a Merkle tree leaf with the specified value.
fn init_leaf(value: u64) -> Word {
    [Felt::new(value), Felt::ZERO, Felt::ZERO, Felt::ZERO]
}<|MERGE_RESOLUTION|>--- conflicted
+++ resolved
@@ -17,11 +17,7 @@
         HASHER_NODE_INDEX_COL_IDX, HASHER_ROW_COL_IDX, HASHER_STATE_COL_RANGE, HASHER_TRACE_OFFSET,
     },
     code_blocks::CodeBlock,
-<<<<<<< HEAD
-    decoder::DECODER_OP_BITS_RANGE,
-=======
     decoder::{NUM_OP_BITS, OP_BITS_OFFSET},
->>>>>>> 16f757cf
     utils::range,
     AdviceSet, StarkField, Word, DECODER_TRACE_OFFSET,
 };
