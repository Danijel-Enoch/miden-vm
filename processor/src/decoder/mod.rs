use super::{
    AdviceProvider, Call, ExecutionError, Felt, FieldElement, Join, Loop, OpBatch, Operation,
    Process, Span, Split, StarkField, Vec, Word, MIN_TRACE_LEN, ONE, OP_BATCH_SIZE, ZERO,
};
use vm_core::{
    chiplets::hasher::DIGEST_LEN,
    code_blocks::get_span_op_group_count,
    decoder::{
        NUM_HASHER_COLUMNS, NUM_OP_BATCH_FLAGS, NUM_OP_BITS, OP_BATCH_1_GROUPS, OP_BATCH_2_GROUPS,
        OP_BATCH_4_GROUPS, OP_BATCH_8_GROUPS,
    },
    stack::STACK_TOP_SIZE,
    AssemblyOp,
};

mod trace;
use trace::DecoderTrace;

#[cfg(test)]
use vm_core::decoder::NUM_USER_OP_HELPERS;

mod block_stack;
use block_stack::{BlockInfo, BlockStack, BlockType, ExecutionContextInfo};

mod aux_hints;
pub use aux_hints::{
    AuxTraceHints, BlockHashTableRow, BlockStackTableRow, BlockTableUpdate, OpGroupTableRow,
    OpGroupTableUpdate,
};

#[cfg(test)]
mod tests;

// CONSTANTS
// ================================================================================================

const HASH_CYCLE_LEN: Felt = Felt::new(vm_core::chiplets::hasher::HASH_CYCLE_LEN as u64);

// DECODER PROCESS EXTENSION
// ================================================================================================

impl<A> Process<A>
where
    A: AdviceProvider,
{
    // JOIN BLOCK
    // --------------------------------------------------------------------------------------------

    /// Starts decoding of a JOIN block.
    pub(super) fn start_join_block(&mut self, block: &Join) -> Result<(), ExecutionError> {
        // use the hasher to compute the hash of the JOIN block; the row address returned by the
        // hasher is used as the ID of the block; the result of the hash is expected to be in
        // row addr + 7.
        let child1_hash = block.first().hash().into();
        let child2_hash = block.second().hash().into();
<<<<<<< HEAD
        let addr = self.chiplets.hash_control_block(
            child1_hash,
            child2_hash,
            Join::domain(),
            block.hash(),
        );
=======
        let addr =
            self.chiplets
                .hash_control_block(child1_hash, child2_hash, Join::DOMAIN, block.hash());
>>>>>>> 16f757cf

        // start decoding the JOIN block; this appends a row with JOIN operation to the decoder
        // trace. when JOIN operation is executed, the rest of the VM state does not change
        self.decoder.start_join(child1_hash, child2_hash, addr);
        self.execute_op(Operation::Noop)
    }

    ///  Ends decoding of a JOIN block.
    pub(super) fn end_join_block(&mut self, block: &Join) -> Result<(), ExecutionError> {
        // this appends a row with END operation to the decoder trace. when END operation is
        // executed the rest of the VM state does not change
        self.decoder.end_control_block(block.hash().into());

        // send the end of control block to the chiplets bus to handle the final hash request.
        self.chiplets.read_hash_result();

        self.execute_op(Operation::Noop)
    }

    // SPLIT BLOCK
    // --------------------------------------------------------------------------------------------

    /// Starts decoding a SPLIT block. This also pops the value from the top of the stack and
    /// returns it.
    pub(super) fn start_split_block(&mut self, block: &Split) -> Result<Felt, ExecutionError> {
        let condition = self.stack.peek();

        // use the hasher to compute the hash of the SPLIT block; the row address returned by the
        // hasher is used as the ID of the block; the result of the hash is expected to be in
        // row addr + 7.
        let child1_hash = block.on_true().hash().into();
        let child2_hash = block.on_false().hash().into();
<<<<<<< HEAD
        let addr = self.chiplets.hash_control_block(
            child1_hash,
            child2_hash,
            Split::domain(),
            block.hash(),
        );
=======
        let addr =
            self.chiplets
                .hash_control_block(child1_hash, child2_hash, Split::DOMAIN, block.hash());
>>>>>>> 16f757cf

        // start decoding the SPLIT block. this appends a row with SPLIT operation to the decoder
        // trace. we also pop the value off the top of the stack and return it.
        self.decoder.start_split(child1_hash, child2_hash, addr, condition);
        self.execute_op(Operation::Drop)?;
        Ok(condition)
    }

    /// Ends decoding of a SPLIT block.
    pub(super) fn end_split_block(&mut self, block: &Split) -> Result<(), ExecutionError> {
        // this appends a row with END operation to the decoder trace. when END operation is
        // executed the rest of the VM state does not change
        self.decoder.end_control_block(block.hash().into());

        // send the end of control block to the chiplets bus to handle the final hash request.
        self.chiplets.read_hash_result();

        self.execute_op(Operation::Noop)
    }

    // LOOP BLOCK
    // --------------------------------------------------------------------------------------------

    /// Starts decoding a LOOP block. This also pops the value from the top of the stack and
    /// returns it.
    pub(super) fn start_loop_block(&mut self, block: &Loop) -> Result<Felt, ExecutionError> {
        let condition = self.stack.peek();

        // use the hasher to compute the hash of the LOOP block; for LOOP block there is no
        // second child so we set the second hash to ZEROs; the row address returned by the
        // hasher is used as the ID of the block; the result of the hash is expected to be in
        // row addr + 7.
        let body_hash = block.body().hash().into();
        let addr =
            self.chiplets
<<<<<<< HEAD
                .hash_control_block(body_hash, [ZERO; 4], Loop::domain(), block.hash());
=======
                .hash_control_block(body_hash, [ZERO; 4], Loop::DOMAIN, block.hash());
>>>>>>> 16f757cf

        // start decoding the LOOP block; this appends a row with LOOP operation to the decoder
        // trace, but if the value on the top of the stack is not ONE, the block is not marked
        // as the loop block, and the hash of the body will not be added to the block hash table.
        // basically, if the top of the stack is ZERO, a LOOP operation should be immediately
        // followed by an END operation.
        self.decoder.start_loop(body_hash, addr, condition);
        self.execute_op(Operation::Drop)?;
        Ok(condition)
    }

    /// Ends decoding of a LOOP block. If pop_stack is set to true, this also removes the
    /// value at the top of the stack.
    pub(super) fn end_loop_block(
        &mut self,
        block: &Loop,
        pop_stack: bool,
    ) -> Result<(), ExecutionError> {
        // this appends a row with END operation to the decoder trace.
        self.decoder.end_control_block(block.hash().into());

        // send the end of control block to the chiplets bus to handle the final hash request.
        self.chiplets.read_hash_result();

        // if we are exiting a loop, we also need to pop the top value off the stack (and this
        // value must be ZERO - otherwise, we should have stayed in the loop). but, if we never
        // entered the loop in the first place, the stack would have been popped when the LOOP
        // operation was executed.
        if pop_stack {
            // make sure the condition at the top of the stack is set to ZERO
            #[cfg(debug_assertions)]
            debug_assert_eq!(ZERO, self.stack.peek());

            self.execute_op(Operation::Drop)
        } else {
            self.execute_op(Operation::Noop)
        }
    }

    // CALL BLOCK
    // --------------------------------------------------------------------------------------------

    /// Starts decoding of a CALL or a SYSCALL block.
    pub(super) fn start_call_block(&mut self, block: &Call) -> Result<(), ExecutionError> {
        // use the hasher to compute the hash of the CALL or SYSCALL block; the row address
        // returned by the hasher is used as the ID of the block; the result of the hash is
        // expected to be in row addr + 7.
        let fn_hash = block.fn_hash().into();
        let addr =
            self.chiplets
                .hash_control_block(fn_hash, [ZERO; 4], block.domain(), block.hash());

        // start new execution context for the operand stack. this has the effect of resetting
        // stack depth to 16.
        let (stack_depth, next_overflow_addr) = self.stack.start_context();
        debug_assert!(stack_depth <= u32::MAX as usize, "stack depth too big");

        // update the system registers and start decoding the block; this appends a row with
        // CALL/SYSCALL operation to the decoder trace and records information about the current
        // execution context in the block stack table. this info will be used to restore the
        // context after the function returns.
        let ctx_info = ExecutionContextInfo::new(
            self.system.ctx(),
            self.system.fn_hash(),
            self.system.fmp(),
            stack_depth as u32,
            next_overflow_addr,
        );

        if block.is_syscall() {
            self.system.start_syscall();
            self.decoder.start_syscall(fn_hash, addr, ctx_info);
        } else {
            self.system.start_call(fn_hash);
            self.decoder.start_call(fn_hash, addr, ctx_info);
        }

        // the rest of the VM state does not change
        self.execute_op(Operation::Noop)
    }

    /// Ends decoding of a CALL or a SYSCALL block.
    pub(super) fn end_call_block(&mut self, block: &Call) -> Result<(), ExecutionError> {
        // when a CALL block ends, stack depth must be exactly 16
        let stack_depth = self.stack.depth();
        if stack_depth > STACK_TOP_SIZE {
            return Err(ExecutionError::InvalidStackDepthOnReturn(stack_depth));
        }

        // this appends a row with END operation to the decoder trace; the returned value contains
        // information about the execution context prior to execution of the CALL block
        let ctx_info = self
            .decoder
            .end_control_block(block.hash().into())
            .expect("no execution context");

        // send the end of control block to the chiplets bus to handle the final hash request.
        self.chiplets.read_hash_result();

        // when returning from a function call or a syscall, restore the context of the system
        // registers and the operand stack to what it was prior to the call.
        self.system.restore_context(
            ctx_info.parent_ctx,
            ctx_info.parent_fmp,
            ctx_info.parent_fn_hash,
        );
        self.stack.restore_context(
            ctx_info.parent_stack_depth as usize,
            ctx_info.parent_next_overflow_addr,
        );

        // the rest of the VM state does not change
        self.execute_op(Operation::Noop)
    }

    // SPAN BLOCK
    // --------------------------------------------------------------------------------------------

    /// Starts decoding a SPAN block.
    pub(super) fn start_span_block(&mut self, block: &Span) -> Result<(), ExecutionError> {
        // use the hasher to compute the hash of the SPAN block; the row address returned by the
        // hasher is used as the ID of the block; hash of a SPAN block is computed by sequentially
        // hashing operation batches. Thus, the result of the hash is expected to be in row
        // addr + (num_batches * 8) - 1.
        let op_batches = block.op_batches();
        let addr = self.chiplets.hash_span_block(op_batches, block.hash());

        // start decoding the first operation batch; this also appends a row with SPAN operation
        // to the decoder trace. we also need the total number of operation groups so that we can
        // set the value of the group_count register at the beginning of the SPAN.
        let num_op_groups = get_span_op_group_count(op_batches);
        self.decoder.start_span(&op_batches[0], Felt::new(num_op_groups as u64), addr);
        self.execute_op(Operation::Noop)
    }

    /// Continues decoding a SPAN block by absorbing the next batch of operations.
    pub(super) fn respan(&mut self, op_batch: &OpBatch) {
        self.decoder.respan(op_batch);

        // send a request to the chiplets to continue the hash and absorb new elements.
        self.chiplets.absorb_span_batch();
    }

    /// Ends decoding a SPAN block.
    pub(super) fn end_span_block(&mut self, block: &Span) -> Result<(), ExecutionError> {
        // this appends a row with END operation to the decoder trace. when END operation is
        // executed the rest of the VM state does not change
        self.decoder.end_span(block.hash().into());

        // send the end of control block to the chiplets bus to handle the final hash request.
        self.chiplets.read_hash_result();

        self.execute_op(Operation::Noop)
    }
}

// DECODER
// ================================================================================================

/// Program decoder for the VM.
///
/// This component is responsible for decoding operations executed on the VM, computing the hash
/// of the executed program, as well as building an execution trace for these computations.
///
/// ## Execution trace
/// Decoder execution trace currently consists of 23 columns as illustrated below:
///
///  addr b0 b1 b2 b3 b4 b5 b6 h0 h1 h2 h3 h4 h5 h6 h7 in_span g_count op_idx c0 c1 c2 be
/// ├────┴──┴──┴──┴──┴──┴──┴──┴──┴──┴──┴──┴──┴──┴──┴──┴───────┴───────┴──────┴──┴──┴──┴──┤
///
/// In the above, the meaning of the columns is as follows:
/// * addr column contains address of the hasher for the current block (row index from the
///   auxiliary hashing table). It also serves the role of unique block identifiers. This is
///   convenient, because hasher addresses are guaranteed to be unique.
/// * op_bits columns b0 through b6 are used to encode an operation to be executed by the VM.
///   Each of these columns contains a single binary value, which together form a single opcode.
/// * Hasher state columns h0 through h7. These are multi purpose columns used as follows:
///   - When starting decoding of a new code block (e.g., via JOIN, SPLIT, LOOP, SPAN operations)
///    these columns are used for providing inputs for the current block's hash computations.
///   - When finishing decoding of a code block (i.e., via END operation), these columns are
///     used to record the result of the hash computation.
///   - Inside a SPAN block, the first two columns are used to keep track of un-executed
///     operations in the current operation group, as well as the address of the parent code
///     block. The remaining 6 columns are unused by the decoder and, thus, can be used by the
///     VM as helper columns.
/// * in_span column is a binary flag set to ONE when we are inside a SPAN block, and to ZERO
///   otherwise.
/// * Operation group count column is used to keep track of the number of un-executed operation
///   groups in the current SPAN block.
/// * Operation index column is used to keep track of the indexes of the currently executing
///   operations within an operation group. Values in this column could be between 0 and 8
///   (both inclusive) as there could be at most 9 operations in an operation group.
/// * Operation batch flag columns c0, c1, c2 which indicate how many operation groups are in
///   a given operation batch. These flags are set only for SPAN or RESPAN operations, and are
///   set to ZEROs otherwise.
/// * Operation bit extra column `be` which is used to reduce the degree of op flags for
///   operations where the two most significant bits are ONE.
///
/// In addition to the execution trace, the decoder also contains the following:
/// - A set of hints used in construction of decoder-related columns in auxiliary trace segment.
/// - An instance of [DebugInfo] which is only populated in debug mode. This debug_info instance
///   includes operations executed by the VM and AsmOp decorators. AsmOp decorators are populated
///   only when both the processor and assembler are in debug mode.
pub struct Decoder {
    block_stack: BlockStack,
    span_context: Option<SpanContext>,
    trace: DecoderTrace,
    aux_hints: AuxTraceHints,
    debug_info: DebugInfo,
}

impl Decoder {
    // CONSTRUCTOR
    // --------------------------------------------------------------------------------------------
    /// Returns an empty instance of [Decoder].
    pub fn new(in_debug_mode: bool) -> Self {
        Self {
            block_stack: BlockStack::default(),
            span_context: None,
            trace: DecoderTrace::new(),
            aux_hints: AuxTraceHints::new(),
            debug_info: DebugInfo::new(in_debug_mode),
        }
    }

    // PUBLIC ACCESSORS
    // --------------------------------------------------------------------------------------------

    /// Returns execution trace length for this decoder.
    pub fn trace_len(&self) -> usize {
        self.trace.trace_len()
    }

    /// Hash of the program decoded by this decoder.
    ///
    /// Hash of the program is taken from the last row of first 4 registers of the hasher section
    /// of the decoder trace (i.e., columns 8 - 12).
    pub fn program_hash(&self) -> [Felt; DIGEST_LEN] {
        self.trace.program_hash()
    }

    pub fn debug_info(&self) -> &DebugInfo {
        debug_assert!(self.in_debug_mode());
        &self.debug_info
    }

    /// Returns whether this decoder instance is instantiated in debug mode.
    pub fn in_debug_mode(&self) -> bool {
        self.debug_info.in_debug_mode()
    }

    // CONTROL BLOCKS
    // --------------------------------------------------------------------------------------------

    /// Starts decoding of a JOIN block.
    ///
    /// This pushes a block with ID=addr onto the block stack and appends execution of a JOIN
    /// operation to the trace.
    pub fn start_join(&mut self, child1_hash: Word, child2_hash: Word, addr: Felt) {
        // get the current clock cycle here (before the trace table is updated)
        let clk = self.trace_len() as u32;

        // append a JOIN row to the execution trace
        let parent_addr = self.block_stack.push(addr, BlockType::Join(false), None);
        self.trace
            .append_block_start(parent_addr, Operation::Join, child1_hash, child2_hash);

        // mark this cycle as the cycle at which a new JOIN block began execution (this affects
        // block stack and block hash tables). Both children of the JOIN block are expected to
        // be executed, and thus we record both of their hashes.
        self.aux_hints.block_started(
            clk,
            self.block_stack.peek(),
            Some(child1_hash),
            Some(child2_hash),
        );

        self.debug_info.append_operation(Operation::Join);
    }

    /// Starts decoding of a SPLIT block.
    ///
    /// This pushes a block with ID=addr onto the block stack and appends execution of a SPLIT
    /// operation to the trace.
    pub fn start_split(
        &mut self,
        child1_hash: Word,
        child2_hash: Word,
        addr: Felt,
        stack_top: Felt,
    ) {
        // get the current clock cycle here (before the trace table is updated)
        let clk = self.trace_len() as u32;

        // append a SPLIT row to the execution trace
        let parent_addr = self.block_stack.push(addr, BlockType::Split, None);
        self.trace
            .append_block_start(parent_addr, Operation::Split, child1_hash, child2_hash);

        // mark this cycle as the cycle at which a SPLIT block began execution (this affects block
        // stack and block hash tables). Only one child of the SPLIT block is expected to be
        // executed, and thus, we record the hash only for that child.
        let taken_branch_hash = if stack_top == ONE { child1_hash } else { child2_hash };
        self.aux_hints
            .block_started(clk, self.block_stack.peek(), Some(taken_branch_hash), None);

        self.debug_info.append_operation(Operation::Split);
    }

    /// Starts decoding of a LOOP block.
    ///
    /// This pushes a block with ID=addr onto the block stack and appends execution of a LOOP
    /// operation to the trace. A block is marked as a loop block only if is_loop = ONE.
    pub fn start_loop(&mut self, loop_body_hash: Word, addr: Felt, stack_top: Felt) {
        // get the current clock cycle here (before the trace table is updated)
        let clk = self.trace_len() as u32;

        // append a LOOP row to the execution trace
        let enter_loop = stack_top == ONE;
        let parent_addr = self.block_stack.push(addr, BlockType::Loop(enter_loop), None);
        self.trace
            .append_block_start(parent_addr, Operation::Loop, loop_body_hash, [ZERO; 4]);

        // mark this cycle as the cycle at which a new LOOP block has started (this may affect
        // block hash table). A loop block has a single child only if the body of the loop is
        // executed at least once.
        let executed_loop_body = if enter_loop { Some(loop_body_hash) } else { None };
        self.aux_hints
            .block_started(clk, self.block_stack.peek(), executed_loop_body, None);

        self.debug_info.append_operation(Operation::Loop);
    }

    /// Starts decoding another iteration of a loop.
    ///
    /// This appends an execution of a REPEAT operation to the trace.
    pub fn repeat(&mut self) {
        // get the current clock cycle here (before the trace table is updated)
        let clk = self.trace_len() as u32;

        // append a REPEAT row to the execution trace
        let block_info = self.block_stack.peek();
        debug_assert_eq!(ONE, block_info.is_entered_loop());
        self.trace.append_loop_repeat(block_info.addr);

        // mark this cycle as the cycle at which a new iteration of a loop started (this affects
        // block hash table)
        self.aux_hints.loop_repeat_started(clk);

        self.debug_info.append_operation(Operation::Repeat);
    }

    /// Starts decoding of a CALL block.
    ///
    /// This pushes a block with ID=addr onto the block stack and appends execution of a CALL
    /// operation to the trace.
    pub fn start_call(&mut self, fn_hash: Word, addr: Felt, ctx_info: ExecutionContextInfo) {
        // get the current clock cycle here (before the trace table is updated)
        let clk = self.trace_len() as u32;

        // push CALL block info onto the block stack and append a CALL row to the execution trace
        let parent_addr = self.block_stack.push(addr, BlockType::Call, Some(ctx_info));
        self.trace.append_block_start(parent_addr, Operation::Call, fn_hash, [ZERO; 4]);

        // mark this cycle as the cycle at which a new CALL block began execution (this affects
        // block stack and block hash tables). A CALL block has only a single child.
        self.aux_hints.block_started(clk, self.block_stack.peek(), Some(fn_hash), None);

        self.debug_info.append_operation(Operation::Call);
    }

    /// Starts decoding of a SYSCALL block.
    ///
    /// This pushes a block with ID=addr onto the block stack and appends execution of a SYSCALL
    /// operation to the trace.
    pub fn start_syscall(&mut self, fn_hash: Word, addr: Felt, ctx_info: ExecutionContextInfo) {
        // get the current clock cycle here (before the trace table is updated)
        let clk = self.trace_len() as u32;

        // push SYSCALL block info onto the block stack and append a SYSCALL row to the execution
        // trace
        let parent_addr = self.block_stack.push(addr, BlockType::SysCall, Some(ctx_info));
        self.trace
            .append_block_start(parent_addr, Operation::SysCall, fn_hash, [ZERO; 4]);

        // mark this cycle as the cycle at which a new SYSCALL block began execution (this affects
        // block stack and block hash tables). A SYSCALL block has only a single child.
        self.aux_hints.block_started(clk, self.block_stack.peek(), Some(fn_hash), None);

        self.debug_info.append_operation(Operation::SysCall);
    }

    /// Ends decoding of a control block (i.e., a non-SPAN block).
    ///
    /// This appends an execution of an END operation to the trace. The top block on the block
    /// stack is also popped.
    ///
    /// If the ended block is a CALL or a SYSCALL block, this method will return values to which
    /// execution context and free memory pointers were set before the CALL block started
    /// executing. For non-CALL blocks these values are set to zeros and should be ignored.
    pub fn end_control_block(&mut self, block_hash: Word) -> Option<ExecutionContextInfo> {
        // get the current clock cycle here (before the trace table is updated)
        let clk = self.trace_len() as u32;

        // remove the block from the top of the block stack and add an END row to the trace
        let block_info = self.block_stack.pop();
        self.trace.append_block_end(
            block_info.addr,
            block_hash,
            block_info.is_loop_body(),
            block_info.is_entered_loop(),
            block_info.is_call(),
            block_info.is_syscall(),
        );

        // mark this cycle as the cycle at which block execution has ended
        self.aux_hints.block_ended(clk, block_info.is_first_child);

        self.debug_info.append_operation(Operation::End);

        block_info.ctx_info
    }

    // SPAN BLOCK
    // --------------------------------------------------------------------------------------------

    /// Starts decoding of a SPAN block defined by the specified operation batches.
    pub fn start_span(&mut self, first_op_batch: &OpBatch, num_op_groups: Felt, addr: Felt) {
        debug_assert!(self.span_context.is_none(), "already in span");
        let parent_addr = self.block_stack.push(addr, BlockType::Span, None);

        // get the current clock cycle here (before the trace table is updated)
        let clk = self.trace_len() as u32;

        // add a SPAN row to the trace
        self.trace
            .append_span_start(parent_addr, first_op_batch.groups(), num_op_groups);

        // after SPAN operation is executed, we decrement the number of remaining groups by ONE
        // because executing SPAN consumes the first group of the batch.
        self.span_context = Some(SpanContext {
            num_groups_left: num_op_groups - ONE,
            group_ops_left: first_op_batch.groups()[0],
        });

        // mark the current cycle as a cycle at which an operation batch may have been inserted
        // into the op_group table
        self.aux_hints.insert_op_batch(clk, num_op_groups);

        // mark the current cycle as the cycle at which a SPAN block has started; SPAN block has
        // no children
        self.aux_hints.block_started(clk, self.block_stack.peek(), None, None);

        self.debug_info.append_operation(Operation::Span);
    }

    /// Starts decoding of the next operation batch in the current SPAN.
    pub fn respan(&mut self, op_batch: &OpBatch) {
        // get the current clock cycle here (before the trace table is updated)
        let clk = self.trace_len() as u32;

        // add RESPAN row to the trace
        self.trace.append_respan(op_batch.groups());

        // we also need to increment block address by 8 because hashing every additional operation
        // batch requires 8 rows of the hasher trace.
        let block_info = self.block_stack.peek_mut();
        block_info.addr += HASH_CYCLE_LEN;

        let ctx = self.span_context.as_mut().expect("not in span");

        // mark the current cycle as a cycle at which an operation batch may have been inserted
        // into the op_group table
        self.aux_hints.insert_op_batch(clk, ctx.num_groups_left);

        // mark the current cycle as a cycle at which the ID of the span block was changed (this
        // causes an update in the block stack table)
        self.aux_hints.span_extended(clk, block_info);

        // after RESPAN operation is executed, we decrement the number of remaining groups by ONE
        // because executing RESPAN consumes the first group of the batch
        ctx.num_groups_left -= ONE;
        ctx.group_ops_left = op_batch.groups()[0];

        self.debug_info.append_operation(Operation::Respan);
    }

    /// Starts decoding a new operation group.
    pub fn start_op_group(&mut self, op_group: Felt) {
        let clk = self.trace_len() as u32;
        let ctx = self.span_context.as_mut().expect("not in span");

        // mark the cycle of the last operation as a cycle at which an operation group was
        // removed from the op_group table. decoding of the removed operation will begin
        // at the current cycle.
        let group_pos = ctx.num_groups_left;
        let batch_id = self.block_stack.peek().addr;
        self.aux_hints.remove_op_group(clk - 1, batch_id, group_pos, op_group);

        // reset the current group value and decrement the number of left groups by ONE
        debug_assert_eq!(ZERO, ctx.group_ops_left, "not all ops executed in current group");
        ctx.group_ops_left = op_group;
        ctx.num_groups_left -= ONE;
    }

    /// Decodes a user operation (i.e., not a control flow operation).
    pub fn execute_user_op(&mut self, op: Operation, op_idx: usize) {
        // get the current clock cycle here (before the trace table is updated)
        let clk = self.trace_len() as u32;

        let block = self.block_stack.peek();
        let ctx = self.span_context.as_mut().expect("not in span");

        // update operations left to be executed in the group
        ctx.group_ops_left = remove_opcode_from_group(ctx.group_ops_left, op);

        // append the row for the operation to the trace
        self.trace.append_user_op(
            op,
            block.addr,
            block.parent_addr,
            ctx.num_groups_left,
            ctx.group_ops_left,
            Felt::from(op_idx as u32),
        );

        // if the operation carries an immediate value, decrement the number of  operation
        // groups left to decode. this number will be inserted into the trace in the next row.
        // we also mark the current clock cycle as a cycle at which the immediate value was
        // removed from the op_group table.
        if let Some(imm_value) = op.imm_value() {
            let group_pos = ctx.num_groups_left;
            self.aux_hints.remove_op_group(clk, block.addr, group_pos, imm_value);

            ctx.num_groups_left -= ONE;
        }

        self.debug_info.append_operation(op);
    }

    /// Sets the helper registers in the trace to the user-provided helper values. This is expected
    /// to be called during the execution of a user operation.
    ///
    /// TODO: it might be better to get the operation information from the decoder trace, rather
    /// than passing it in as a parameter.
    pub fn set_user_op_helpers(&mut self, op: Operation, values: &[Felt]) {
        debug_assert!(!op.is_control_op(), "op is a control operation");
        self.trace.set_user_op_helpers(values);
    }

    /// Ends decoding of a SPAN block.
    pub fn end_span(&mut self, block_hash: Word) {
        // get the current clock cycle here (before the trace table is updated)
        let clk = self.trace_len() as u32;

        // remove the block from the stack of executing blocks and add an END row to the
        // execution trace
        let block_info = self.block_stack.pop();
        self.trace.append_span_end(block_hash, block_info.is_loop_body());
        self.span_context = None;

        // mark this cycle as the cycle at which block execution has ended
        self.aux_hints.block_ended(clk, block_info.is_first_child);

        self.debug_info.append_operation(Operation::End);
    }

    // TRACE GENERATIONS
    // --------------------------------------------------------------------------------------------

    /// Returns an array of columns containing an execution trace of this decoder together with
    /// hints to be used in construction of decoder-related auxiliary trace segment columns.
    ///
    /// Trace columns are extended to match the specified trace length.
    pub fn into_trace(mut self, trace_len: usize, num_rand_rows: usize) -> super::DecoderTrace {
        // once we know the hash of the program, we update the auxiliary trace hints so that the
        // block hash table could be initialized properly
        self.aux_hints.set_program_hash(self.program_hash());

        let trace = self
            .trace
            .into_vec(trace_len, num_rand_rows)
            .try_into()
            .expect("failed to convert vector to array");

        super::DecoderTrace {
            trace,
            aux_trace_hints: self.aux_hints,
        }
    }

    // HELPERS
    // --------------------------------------------------------------------------------------------

    /// Appends an asmop decorator at the specified clock cycle to the asmop list in debug mode.
    pub fn append_asmop(&mut self, clk: u32, asmop: AssemblyOp) {
        self.debug_info.append_asmop(clk, asmop);
    }

    // TEST METHODS
    // --------------------------------------------------------------------------------------------

    /// Adds a row of zeros to the decoder trace for testing purposes.
    #[cfg(test)]
    pub fn add_dummy_trace_row(&mut self) {
        self.trace.add_dummy_row();
    }

    /// Returns a list of all the helper registers set during an operation.
    #[cfg(test)]
    pub fn get_user_op_helpers(&self) -> [Felt; NUM_USER_OP_HELPERS] {
        self.trace.get_user_op_helpers()
    }
}

impl Default for Decoder {
    fn default() -> Self {
        Self::new(false)
    }
}

// SPAN CONTEXT
// ================================================================================================

/// Keeps track of the info needed to decode a currently executing SPAN block. The info includes:
/// - Operations which still need to be executed in the current group. The operations are
///   encoded as opcodes (7 bits) appended one after another into a single field element, with the
///   next operation to be executed located at the least significant position.
/// - Number of operation groups left to be executed in the entire SPAN block.
#[derive(Default)]
struct SpanContext {
    group_ops_left: Felt,
    num_groups_left: Felt,
}

// HELPER FUNCTIONS
// ================================================================================================

/// Removes the specified operation from the op group and returns the resulting op group.
fn remove_opcode_from_group(op_group: Felt, op: Operation) -> Felt {
    let opcode = op.op_code() as u64;
    let result = Felt::new((op_group.as_int() - opcode) >> NUM_OP_BITS);
    debug_assert!(op_group.as_int() >= result.as_int(), "op group underflow");
    result
}

/// Returns the number of op groups in the next batch based on how many total groups are left to
/// process in a span.
///
/// This is computed as the min of number of groups left and max batch size. Thus, if the number
/// of groups left is > 8, the number of groups will be 8; otherwise, it will be equal to the
/// number of groups left to process.
fn get_num_groups_in_next_batch(num_groups_left: Felt) -> usize {
    core::cmp::min(num_groups_left.as_int() as usize, OP_BATCH_SIZE)
}

// TEST HELPERS
// ================================================================================================

/// Build an operation group from the specified list of operations.
#[cfg(test)]
pub fn build_op_group(ops: &[Operation]) -> Felt {
    let mut group = 0u64;
    let mut i = 0;
    for op in ops.iter() {
        group |= (op.op_code() as u64) << (Operation::OP_BITS * i);
        i += 1;
    }
    assert!(i <= super::OP_GROUP_SIZE, "too many ops");
    Felt::new(group)
}

// DEBUG INFO
// ================================================================================================

pub struct DebugInfo {
    in_debug_mode: bool,
    operations: Vec<Operation>,
    assembly_ops: Vec<(usize, AssemblyOp)>,
}

impl DebugInfo {
    pub fn new(in_debug_mode: bool) -> Self {
        Self {
            in_debug_mode,
            operations: Vec::<Operation>::new(),
            assembly_ops: Vec::<(usize, AssemblyOp)>::new(),
        }
    }

    /// Returns whether this decoder instance is instantiated in debug mode.
    #[inline(always)]
    pub fn in_debug_mode(&self) -> bool {
        self.in_debug_mode
    }

    /// Returns an operation to be executed at the specified clock cycle. Only applicable in debug mode.
    pub fn operations(&self) -> &[Operation] {
        &self.operations
    }

    /// Returns list of assembly operations in debug mode.
    pub fn assembly_ops(&self) -> &[(usize, AssemblyOp)] {
        &self.assembly_ops
    }

    /// Adds an operation to the operations vector in debug mode.
    #[inline(always)]
    pub fn append_operation(&mut self, op: Operation) {
        if self.in_debug_mode {
            self.operations.push(op);
        }
    }

    /// Appends an asmop decorator at the specified clock cycle to the asmop list in debug mode.
    pub fn append_asmop(&mut self, clk: u32, asmop: AssemblyOp) {
        self.assembly_ops.push((clk as usize, asmop));
    }
}<|MERGE_RESOLUTION|>--- conflicted
+++ resolved
@@ -53,18 +53,9 @@
         // row addr + 7.
         let child1_hash = block.first().hash().into();
         let child2_hash = block.second().hash().into();
-<<<<<<< HEAD
-        let addr = self.chiplets.hash_control_block(
-            child1_hash,
-            child2_hash,
-            Join::domain(),
-            block.hash(),
-        );
-=======
         let addr =
             self.chiplets
                 .hash_control_block(child1_hash, child2_hash, Join::DOMAIN, block.hash());
->>>>>>> 16f757cf
 
         // start decoding the JOIN block; this appends a row with JOIN operation to the decoder
         // trace. when JOIN operation is executed, the rest of the VM state does not change
@@ -97,18 +88,9 @@
         // row addr + 7.
         let child1_hash = block.on_true().hash().into();
         let child2_hash = block.on_false().hash().into();
-<<<<<<< HEAD
-        let addr = self.chiplets.hash_control_block(
-            child1_hash,
-            child2_hash,
-            Split::domain(),
-            block.hash(),
-        );
-=======
         let addr =
             self.chiplets
                 .hash_control_block(child1_hash, child2_hash, Split::DOMAIN, block.hash());
->>>>>>> 16f757cf
 
         // start decoding the SPLIT block. this appends a row with SPLIT operation to the decoder
         // trace. we also pop the value off the top of the stack and return it.
@@ -144,11 +126,7 @@
         let body_hash = block.body().hash().into();
         let addr =
             self.chiplets
-<<<<<<< HEAD
-                .hash_control_block(body_hash, [ZERO; 4], Loop::domain(), block.hash());
-=======
                 .hash_control_block(body_hash, [ZERO; 4], Loop::DOMAIN, block.hash());
->>>>>>> 16f757cf
 
         // start decoding the LOOP block; this appends a row with LOOP operation to the decoder
         // trace, but if the value on the top of the stack is not ONE, the block is not marked
