use super::{fmt, hasher, Box, CodeBlock, Digest, Felt, Operation};

// LOOP BLOCK
// ================================================================================================
/// A code block used to describe condition-based iterative execution.
///
/// When the VM encounters a Loop block, executes the loop's body if the top of the stack is `1`,
/// and skips the block if the top of the stack is `0`. If the top of the stack is neither `0` nor
/// `1`, the program fails. Once the loop body is fully executed, the VM checks the top of the
/// stack again. If the top of the stack is `1`, the loop is executed again, if it is `0`, the VM
/// stops executing the loop and moves to the next block. Thus, the body of the loop is executed
/// while the top of the stack remains `1` at the end of each loop iteration.
///
/// Hash of a Loop block is computed by hashing a concatenation of the loop's body hash with zero.
#[derive(Clone, Debug)]
pub struct Loop {
    body: Box<CodeBlock>,
    hash: Digest,
}

impl Loop {
    // CONSTANTS
    // --------------------------------------------------------------------------------------------
    /// The domain of the loop block (used for control block hashing).
    pub const DOMAIN: Felt = Felt::new(Operation::Loop.op_code() as u64);

    // CONSTRUCTOR
    // --------------------------------------------------------------------------------------------
    /// Returns a new [Loop] bock instantiated with the specified body.
    pub fn new(body: CodeBlock) -> Self {
<<<<<<< HEAD
        let hash = hasher::merge_in_domain(&[body.hash(), Digest::default()], Self::domain());
=======
        let hash = hasher::merge_in_domain(&[body.hash(), Digest::default()], Self::DOMAIN);
>>>>>>> 16f757cf
        Self {
            body: Box::new(body),
            hash,
        }
    }

    // PUBLIC ACCESSORS
    // --------------------------------------------------------------------------------------------

    /// Returns a hash of this code block.
    pub fn hash(&self) -> Digest {
        self.hash
    }

    /// Returns a reference to the code block which represents the body of the loop.
    pub fn body(&self) -> &CodeBlock {
        &self.body
    }

    /// Returns the domain of the loop block
    pub const fn domain() -> Felt {
        Operation::Loop.domain()
    }
}

impl fmt::Display for Loop {
    fn fmt(&self, f: &mut fmt::Formatter<'_>) -> fmt::Result {
        write!(f, "while.true {} end", self.body)
    }
}<|MERGE_RESOLUTION|>--- conflicted
+++ resolved
@@ -28,11 +28,7 @@
     // --------------------------------------------------------------------------------------------
     /// Returns a new [Loop] bock instantiated with the specified body.
     pub fn new(body: CodeBlock) -> Self {
-<<<<<<< HEAD
-        let hash = hasher::merge_in_domain(&[body.hash(), Digest::default()], Self::domain());
-=======
         let hash = hasher::merge_in_domain(&[body.hash(), Digest::default()], Self::DOMAIN);
->>>>>>> 16f757cf
         Self {
             body: Box::new(body),
             hash,
