--- conflicted
+++ resolved
@@ -100,18 +100,11 @@
     pub fn domain(&self) -> Felt {
         match self {
             CodeBlock::Call(block) => block.domain(),
-<<<<<<< HEAD
-            CodeBlock::Join(_) => Join::domain(),
-            CodeBlock::Loop(_) => Loop::domain(),
-            CodeBlock::Split(_) => Split::domain(),
-            _ => Felt::ZERO,
-=======
             CodeBlock::Join(_) => Join::DOMAIN,
             CodeBlock::Loop(_) => Loop::DOMAIN,
             CodeBlock::Span(_) => Span::DOMAIN,
             CodeBlock::Split(_) => Split::DOMAIN,
             CodeBlock::Proxy(_) => panic!("Can't fetch `domain` for a `Proxy` block!"),
->>>>>>> 16f757cf
         }
     }
 }
