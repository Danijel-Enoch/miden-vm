use super::{fmt, hasher, Box, CodeBlock, Digest, Felt, Operation};

// SPLIT BLOCK
// ================================================================================================
/// A code block used to describe conditional execution.
///
/// When the VM executes a Split bock, either the true branch or the false branch of the block is
/// executed. Specifically, if the top of the stack is `1`, the true branch is executed, and if
/// the top of the stack is `0`, the false branch is executed. If the top of the stack is neither
/// `0` nor `1`, the program fails.
///
/// Hash of a Split block is computed by hashing a concatenation of the true and the false branch
/// hashes.
#[derive(Clone, Debug)]
pub struct Split {
    branches: Box<[CodeBlock; 2]>,
    hash: Digest,
}

impl Split {
    // CONSTANTS
    // --------------------------------------------------------------------------------------------
    /// The domain of the split block (used for control block hashing).
    pub const DOMAIN: Felt = Felt::new(Operation::Split.op_code() as u64);

    // CONSTRUCTOR
    // --------------------------------------------------------------------------------------------
    /// Returns a new [Split] block instantiated with the specified true and false branches.
    pub fn new(t_branch: CodeBlock, f_branch: CodeBlock) -> Self {
<<<<<<< HEAD
        let hash = hasher::merge_in_domain(&[t_branch.hash(), f_branch.hash()], Self::domain());
=======
        let hash = hasher::merge_in_domain(&[t_branch.hash(), f_branch.hash()], Self::DOMAIN);
>>>>>>> 16f757cf
        Self {
            branches: Box::new([t_branch, f_branch]),
            hash,
        }
    }

    // PUBLIC ACCESSORS
    // --------------------------------------------------------------------------------------------

    /// Returns a hash of this code block.
    pub fn hash(&self) -> Digest {
        self.hash
    }

    /// Returns a reference to the code block which is to be executed when the top of the stack
    /// is `1`.
    pub fn on_true(&self) -> &CodeBlock {
        &self.branches[0]
    }

    /// Returns a reference to the code block which is to be executed when the top of the stack
    /// is `0`.
    pub fn on_false(&self) -> &CodeBlock {
        &self.branches[1]
    }

    /// Returns the domain of the split block
    pub const fn domain() -> Felt {
        Operation::Split.domain()
    }
}

impl fmt::Display for Split {
    fn fmt(&self, f: &mut fmt::Formatter<'_>) -> fmt::Result {
        write!(f, "if.true {} else {} end", self.branches[0], self.branches[1])
    }
}<|MERGE_RESOLUTION|>--- conflicted
+++ resolved
@@ -27,11 +27,7 @@
     // --------------------------------------------------------------------------------------------
     /// Returns a new [Split] block instantiated with the specified true and false branches.
     pub fn new(t_branch: CodeBlock, f_branch: CodeBlock) -> Self {
-<<<<<<< HEAD
-        let hash = hasher::merge_in_domain(&[t_branch.hash(), f_branch.hash()], Self::domain());
-=======
         let hash = hasher::merge_in_domain(&[t_branch.hash(), f_branch.hash()], Self::DOMAIN);
->>>>>>> 16f757cf
         Self {
             branches: Box::new([t_branch, f_branch]),
             hash,
