--- conflicted
+++ resolved
@@ -133,11 +133,7 @@
     Hasher::merge(values)
 }
 
-<<<<<<< HEAD
-/// Returns a hash of two digests with a specified domain.  This method is intended for hashing of MAST blocks.
-=======
 /// Returns a hash of two digests with a specified domain.
->>>>>>> 16f757cf
 #[inline(always)]
 pub fn merge_in_domain(values: &[Digest; 2], domain: Felt) -> Digest {
     Hasher::merge_in_domain(values, domain)
